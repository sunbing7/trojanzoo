--- conflicted
+++ resolved
@@ -67,12 +67,6 @@
             'bypassing': [10.600, 67.000, 78.400, 78.600, 86.400, 89.000, 90.000],
         },
     }
-<<<<<<< HEAD
-    for i, (key, value) in enumerate(y[args.dataset].items()):
-        fig.curve(x[:len(value)], value, color=color_list[i])
-        fig.scatter(x[:len(value)], value, color=color_list[i], marker=mark_list[i], label=key)
-    fig.set_legend()
-=======
     if args.dataset in ['cifar10', 'sample_imagenet']:
         for i, (key, value) in enumerate(y[args.dataset].items()):
             x_list = np.array(x[:len(value)])
@@ -84,9 +78,8 @@
             y_grid = fig.monotone(y_grid, increase=True)
             y_grid = fig.avg_smooth(y_grid, window=40)
             
-            fig.curve(x_grid, y_grid, color=color_list[i], label=key)
-            fig.scatter(x_list, y_list, color=color_list[i], marker=mark_list[i])
+            fig.curve(x_grid, y_grid, color=color_list[i])
+            fig.scatter(x_list, y_list, color=color_list[i], marker=mark_list[i], label=key)
 
     fig.ax.get_legend().remove()
->>>>>>> 84296e6c
     fig.save('./result/')