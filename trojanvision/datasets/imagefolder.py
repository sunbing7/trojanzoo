--- conflicted
+++ resolved
@@ -167,15 +167,7 @@
         if hasattr(self, 'class_names'):
             return getattr(self, 'class_names')
         dataset: datasets.ImageFolder = self.get_org_dataset('train')
-<<<<<<< HEAD
-        if isinstance(dataset, datasets.ImageNet):
-            idx_to_class = {dataset.wnid_to_idx[wnid]: str(clss) for wnid, clss in zip(dataset.wnids, dataset.classes)}
-        else:
-            idx_to_class = {i: name for name, i in dataset.class_to_idx.items()}
-        return [idx_to_class[i] for i in range(len(idx_to_class.keys()))]
-=======
         return dataset.classes
->>>>>>> b3842ecf
 
     def sample(self, child_name: str = None,
                class_dict: dict[str, list[str]] = None,
