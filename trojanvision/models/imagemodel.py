--- conflicted
+++ resolved
@@ -290,7 +290,7 @@
 
         :Example:
             .. code-block:: python
-                :emphasize-lines: 29-30
+                :emphasize-lines: 30-31
 
                 import trojanvision
                 import wget
@@ -349,11 +349,7 @@
                 |  saliency_map         |  |saliency_map|  | |saliency_map_impose|  |
                 +-----------------------+------------------+------------------------+
 
-<<<<<<< HEAD
             .. |original| image:: https://i.imgur.com/Bvro0YD.png
-=======
-            .. |original| image:: /images/trojanvision/african_elephant.png
->>>>>>> 74f9e708
                 :width: 224px
             .. |center_cropped| image:: /images/trojanvision/center_cropped.png
             .. |grad_cam| image:: /images/trojanvision/grad_cam.png
